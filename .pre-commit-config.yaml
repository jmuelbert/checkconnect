<<<<<<< HEAD
# See https://pre-commit.com for more information
# See https://pre-commit.com/hooks.html for more hooks
ci:
  autofix_commit_msg: 'style: auto fixes from pre-commit.ci hooks'
  autofix_prs: false
  autoupdate_commit_msg: 'chore(deps): pre-commit.ci autoupdate'
  autoupdate_schedule: monthly
exclude: ^(3rdpart|cmake/ECM|cmake/KDAB/|src/3rdparty/|code.dev.code-workspace)
default_stages:
  - commit
=======
exclude: |
  (?x)(
      ^tests/.*/fixtures/.*
      | ^src/poetry/core/_vendor
  )

>>>>>>> 07b2e936
repos:
  - repo: https://github.com/pre-commit/pre-commit-hooks
    rev: v4.4.0
    hooks:
      - id: trailing-whitespace
      - id: end-of-file-fixer
      - id: check-merge-conflict
      - id: check-case-conflict
      - id: check-json
<<<<<<< HEAD
        exclude: ^(\.devcontainer/devcontainer.json|\.vscode/)
      - id: check-symlinks
      - id: destroyed-symlinks
      - id: check-executables-have-shebangs
      - id: check-merge-conflict
      - id: check-shebang-scripts-are-executable
      - id: check-vcs-permalinks
      - id: detect-aws-credentials
        args: ['--allow-missing-credentials']
      - id: detect-private-key
      - id: end-of-file-fixer
        exclude: (.+/snapshots/.+)|(.*docs/_freeze/.+\.json)|(.+\.excalidraw)
      - id: fix-byte-order-marker
      - id: mixed-line-ending
      - id: trailing-whitespace
        args: ['--markdown-linebreak-ext=md']
        exclude: .+/snapshots/.+

  - repo: https://github.com/python-jsonschema/check-jsonschema
    rev: 0.28.0
    hooks:
      - id: check-github-workflows

  - repo: https://github.com/markdownlint/markdownlint
    rev: v0.12.0
    hooks:
      - id: markdownlint
        entry: mdl
        language: ruby
        files: \.(md|mdown|markdown)$
        exclude: \.github/

  - repo: https://github.com/executablebooks/mdformat
    rev: 0.7.17
    hooks:
      - id: mdformat
        additional_dependencies: [mdformat-gfm, mdformat-frontmatter, mdformat-footnote]

  - repo: https://github.com/pre-commit/mirrors-prettier
    rev: 'v4.0.0-alpha.8'
    hooks:
      - id: prettier
        types_or: [yaml, html, json]

  - repo: https://github.com/codespell-project/codespell
    rev: v2.2.6
    hooks:
      - id: codespell
        args: ['-L', 'sur,nd']

  - repo: https://github.com/pre-commit/pygrep-hooks
    rev: 'v1.10.0'
    hooks:
      - id: rst-backticks
      - id: rst-directive-colons
      - id: rst-inline-touching-normal

  - repo: https://github.com/tox-dev/pyproject-fmt
    rev: '1.7.0'
    hooks:
      - id: pyproject-fmt
        # https://pyproject-fmt.readthedocs.io/en/latest/#calculating-max-supported-python-version
        additional_dependencies: ['tox>=4.9']

  - repo: https://github.com/astral-sh/ruff-pre-commit
    rev: v0.3.4
    hooks:
      - id: ruff
        types_or: [python, jupyter]
        args: ['--fix', '--show-fixes']
      - id: ruff-format
        types_or: [python, jupyter]

  - repo: https://github.com/rhysd/actionlint
    rev: v1.6.27
    hooks:
      - id: actionlint-system

  - repo: https://github.com/shellcheck-py/shellcheck-py
    rev: v0.10.0.1
    hooks:
      - id: shellcheck
        types_or:
          - sh
          - shell
          - ash
          - bash
          - bats
          - dash
          - ksh

  - repo: https://github.com/adrienverge/yamllint
    rev: v1.35.1
    hooks:
      - id: yamllint
  - repo: https://github.com/fsfe/reuse-tool
    rev: v3.0.1
    hooks:
      - id: reuse
  - repo: meta
    hooks:
      - id: check-hooks-apply
      - id: check-useless-excludes
  - repo: local
    hooks:
      - id: prettier
        name: prettier
        language: system
        entry: prettier
        args: ['--write']
        types_or:
          - javascript
          - json
          - markdown
          - yaml
      - id: shfmt
        name: shfmt
        language: system
        entry: shfmt
        args: ['-i', '2', '-sr', '-s']
        types_or:
          - sh
          - shell
          - ash
          - bash
          - bats
          - dash
          - ksh
=======
      - id: check-toml
      - id: check-yaml
      - id: pretty-format-json
        args:
          - --autofix
          - --no-ensure-ascii
          - --no-sort-keys
      - id: check-ast
      - id: debug-statements
      - id: check-docstring-first

  - repo: https://github.com/psf/black
    rev: 23.3.0
    hooks:
      - id: black

  - repo: https://github.com/charliermarsh/ruff-pre-commit
    rev: v0.0.267
    hooks:
      - id: ruff
>>>>>>> 07b2e936
<|MERGE_RESOLUTION|>--- conflicted
+++ resolved
@@ -1,22 +1,9 @@
-<<<<<<< HEAD
-# See https://pre-commit.com for more information
-# See https://pre-commit.com/hooks.html for more hooks
-ci:
-  autofix_commit_msg: 'style: auto fixes from pre-commit.ci hooks'
-  autofix_prs: false
-  autoupdate_commit_msg: 'chore(deps): pre-commit.ci autoupdate'
-  autoupdate_schedule: monthly
-exclude: ^(3rdpart|cmake/ECM|cmake/KDAB/|src/3rdparty/|code.dev.code-workspace)
-default_stages:
-  - commit
-=======
 exclude: |
   (?x)(
       ^tests/.*/fixtures/.*
       | ^src/poetry/core/_vendor
   )
 
->>>>>>> 07b2e936
 repos:
   - repo: https://github.com/pre-commit/pre-commit-hooks
     rev: v4.4.0
@@ -26,136 +13,6 @@
       - id: check-merge-conflict
       - id: check-case-conflict
       - id: check-json
-<<<<<<< HEAD
-        exclude: ^(\.devcontainer/devcontainer.json|\.vscode/)
-      - id: check-symlinks
-      - id: destroyed-symlinks
-      - id: check-executables-have-shebangs
-      - id: check-merge-conflict
-      - id: check-shebang-scripts-are-executable
-      - id: check-vcs-permalinks
-      - id: detect-aws-credentials
-        args: ['--allow-missing-credentials']
-      - id: detect-private-key
-      - id: end-of-file-fixer
-        exclude: (.+/snapshots/.+)|(.*docs/_freeze/.+\.json)|(.+\.excalidraw)
-      - id: fix-byte-order-marker
-      - id: mixed-line-ending
-      - id: trailing-whitespace
-        args: ['--markdown-linebreak-ext=md']
-        exclude: .+/snapshots/.+
-
-  - repo: https://github.com/python-jsonschema/check-jsonschema
-    rev: 0.28.0
-    hooks:
-      - id: check-github-workflows
-
-  - repo: https://github.com/markdownlint/markdownlint
-    rev: v0.12.0
-    hooks:
-      - id: markdownlint
-        entry: mdl
-        language: ruby
-        files: \.(md|mdown|markdown)$
-        exclude: \.github/
-
-  - repo: https://github.com/executablebooks/mdformat
-    rev: 0.7.17
-    hooks:
-      - id: mdformat
-        additional_dependencies: [mdformat-gfm, mdformat-frontmatter, mdformat-footnote]
-
-  - repo: https://github.com/pre-commit/mirrors-prettier
-    rev: 'v4.0.0-alpha.8'
-    hooks:
-      - id: prettier
-        types_or: [yaml, html, json]
-
-  - repo: https://github.com/codespell-project/codespell
-    rev: v2.2.6
-    hooks:
-      - id: codespell
-        args: ['-L', 'sur,nd']
-
-  - repo: https://github.com/pre-commit/pygrep-hooks
-    rev: 'v1.10.0'
-    hooks:
-      - id: rst-backticks
-      - id: rst-directive-colons
-      - id: rst-inline-touching-normal
-
-  - repo: https://github.com/tox-dev/pyproject-fmt
-    rev: '1.7.0'
-    hooks:
-      - id: pyproject-fmt
-        # https://pyproject-fmt.readthedocs.io/en/latest/#calculating-max-supported-python-version
-        additional_dependencies: ['tox>=4.9']
-
-  - repo: https://github.com/astral-sh/ruff-pre-commit
-    rev: v0.3.4
-    hooks:
-      - id: ruff
-        types_or: [python, jupyter]
-        args: ['--fix', '--show-fixes']
-      - id: ruff-format
-        types_or: [python, jupyter]
-
-  - repo: https://github.com/rhysd/actionlint
-    rev: v1.6.27
-    hooks:
-      - id: actionlint-system
-
-  - repo: https://github.com/shellcheck-py/shellcheck-py
-    rev: v0.10.0.1
-    hooks:
-      - id: shellcheck
-        types_or:
-          - sh
-          - shell
-          - ash
-          - bash
-          - bats
-          - dash
-          - ksh
-
-  - repo: https://github.com/adrienverge/yamllint
-    rev: v1.35.1
-    hooks:
-      - id: yamllint
-  - repo: https://github.com/fsfe/reuse-tool
-    rev: v3.0.1
-    hooks:
-      - id: reuse
-  - repo: meta
-    hooks:
-      - id: check-hooks-apply
-      - id: check-useless-excludes
-  - repo: local
-    hooks:
-      - id: prettier
-        name: prettier
-        language: system
-        entry: prettier
-        args: ['--write']
-        types_or:
-          - javascript
-          - json
-          - markdown
-          - yaml
-      - id: shfmt
-        name: shfmt
-        language: system
-        entry: shfmt
-        args: ['-i', '2', '-sr', '-s']
-        types_or:
-          - sh
-          - shell
-          - ash
-          - bash
-          - bats
-          - dash
-          - ksh
-=======
       - id: check-toml
       - id: check-yaml
       - id: pretty-format-json
@@ -175,5 +32,4 @@
   - repo: https://github.com/charliermarsh/ruff-pre-commit
     rev: v0.0.267
     hooks:
-      - id: ruff
->>>>>>> 07b2e936
+      - id: ruff