--- conflicted
+++ resolved
@@ -23,16 +23,8 @@
     runs-on: ubuntu-latest
 
     steps:
-<<<<<<< HEAD
-      - name: 🧰 Checkout
-        uses: actions/checkout@44c2b7a8a4ea60a981eaca3cf939b5f4305c123b # v4.1.5
-
-      - name: Check the commits
-        uses: wagoid/commitlint-github-action@7f0a61df502599e1f1f50880aaa7ec1e2c0592f2 # v6.0.1
-=======
       - name: "🧰 Checkout"
         uses: actions/checkout@11bd71901bbe5b1630ceea73d27597364c9af683 # v4.2.2
 
       - name: "Check the commits"
-        uses: wagoid/commitlint-github-action@3d28780bbf0365e29b144e272b2121204d5be5f3 # v6.1.2
->>>>>>> ef64f586
+        uses: wagoid/commitlint-github-action@3d28780bbf0365e29b144e272b2121204d5be5f3 # v6.1.2