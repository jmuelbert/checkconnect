--- conflicted
+++ resolved
@@ -37,43 +37,25 @@
       id-token: write
 
     steps:
-<<<<<<< HEAD
-      - name: 🧰 Checkout Source Code
-        uses: actions/checkout@44c2b7a8a4ea60a981eaca3cf939b5f4305c123b # v4.1.5
-
-      - name: Run analysis
-        uses: ossf/scorecard-action@dc50aa9510b46c811795eb24b2f1ba02a914e534 # v2.3.3
-=======
       - name: "🧰 Checkout Source Code"
         uses: actions/checkout@11bd71901bbe5b1630ceea73d27597364c9af683 # v4.2.2
 
       - name: "Run analysis"
         uses: ossf/scorecard-action@62b2cac7ed8198b15735ed49ab1e5cf35480ba46 # v2.4.0
->>>>>>> ef64f586
         with:
           results_file: scorecard_results.sarif
           results_format: sarif
           publish_results: true
 
-<<<<<<< HEAD
-      - name: Upload artifact
-        uses: actions/upload-artifact@65462800fd760344b1a7b4382951275a0abb4808 # v4.3.3
-=======
       - name: "Upload artifact"
         uses: actions/upload-artifact@b4b15b8c7c6ac21ea08fcf65892d2ee8f75cf882 # v4.4.3
->>>>>>> ef64f586
         with:
           name: SARIF file
           path: scorecard_results.sarif
           retention-days: 5
 
       # Upload the results to GitHub's code scanning dashboard.
-<<<<<<< HEAD
-      - name: Upload to code-scanning
-        uses: github/codeql-action/upload-sarif@b7cec7526559c32f1616476ff32d17ba4c59b2d6 # v3.25.5
-=======
       - name: "Upload to code-scanning"
         uses: github/codeql-action/upload-sarif@f09c1c0a94de965c15400f5634aa42fac8fb8f88 # v3.27.5
->>>>>>> ef64f586
         with:
           sarif_file: scorecard_results.sarif