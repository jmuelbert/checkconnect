--- conflicted
+++ resolved
@@ -154,37 +154,13 @@
       - name: 📤 Upload Security Report
         uses: actions/upload-artifact@65c4c4a1ddee5b72f698fdd19549f0f0fb45cf08 # v4.6.0
         with:
-          name: security-report
-          path: security-report.md
-          retention-days: 30
-  notify:
-    name: Notify Security Issues
-    needs: process-results
-    runs-on: ubuntu-latest
+          name: SARIF file
+          path: scorecard_results.sarif
+          retention-days: 5
 
-    permissions:
-      issues: write # To create notification issues
-
-    steps:
-      - name: 🔽 Download Processed Results
-        uses: actions/download-artifact@v4
-        with:
-          name: processed-results
-
-<<<<<<< HEAD
-      - name: 🔽 Download Security Report
-        uses: actions/download-artifact@v4
-=======
       # Upload the results to GitHub's code scanning dashboard.
       - name: "Upload to code-scanning"
         uses: github/codeql-action/upload-sarif@dd746615b3b9d728a6a37ca2045b68ca76d4841a # v3.28.8
->>>>>>> a9548a84
-        with:
-          name: security-report
-
-      - name: 🚨 Security Alert
-        if: needs.process-results.outputs.high-risks > 0
-        uses: actions/github-script@60a0d83039c74a4aee543508d2ffcb1c3799cdea # v7.0.1
         with:
           script: |
             const fs = require('fs');
