--- conflicted
+++ resolved
@@ -42,13 +42,8 @@
       image: returntocorp/semgrep
 
     steps:
-<<<<<<< HEAD
-      - name: 🧰 Checkout Source Code
-        uses: actions/checkout@a5ac7e51b41094c92402da3b24376905380afc29 # v4.1.6
-=======
       - name: "🧰 Checkout Source Code"
         uses: actions/checkout@11bd71901bbe5b1630ceea73d27597364c9af683 # v4.2.2
->>>>>>> ef64f586
 
         # Skip any PR created by dependabot to avoid permission issues;
         if: (github.actor != 'dependabot[bot]')
@@ -59,12 +54,7 @@
           SEMGREP_APP_TOKEN: ${{ secrets.SEMGREP_APP_TOKEN }}
 
       # Upload the results to GitHub's code scanning dashboard.
-<<<<<<< HEAD
-      - name: Upload to code-scanning
-        uses: github/codeql-action/upload-sarif@f079b8493333aace61c81488f8bd40919487bd9f # v3.25.7
-=======
       - name: "Upload to code-scanning"
         uses: github/codeql-action/upload-sarif@f09c1c0a94de965c15400f5634aa42fac8fb8f88 # v3.27.5
->>>>>>> ef64f586
         with:
           sarif_file: semgrep.sarif