---
# SPDX-FileCopyrightText: oxsecurity
#
# SPDX-License-Identifier: AGPL-3.0-or-later
#
# MegaLinter GitHub Action configuration file
# More info at https://megalinter.io

# Trigger mega-linter at every push. Action will also be visible from
name: MegaLinter

on: # yamllint disable-line rule:truthy
  # Comment this line to trigger action only on pull-requests
  # (not recommended if you don't pay for GH Actions)
  # push:
  #  branches: [main, develop, release, Update-GitHub-Actions]

  pull_request:
    types: [opened, labeled]

  workflow_dispatch:

# Uncomment env block if you do not want to apply fixes
env: # Comment env block if you don't want to apply fixes
  # Apply linter fixes configuration
  APPLY_FIXES: all # When active, APPLY_FIXES must also be defined as environment variable (in github/workflows/mega-linter.yml or other CI tool)
  APPLY_FIXES_EVENT: pull_request # Decide which event triggers application of fixes in a commit or a PR (pull_request, push, all)
  APPLY_FIXES_MODE: commit # If APPLY_FIXES is used, defines if the fixes are directly committed (commit) or posted in a PR (pull_request)

# Set permissions for contents
permissions:
  contents: read

# Set concurrency options
concurrency:
  group: ${{ github.ref }}-${{ github.workflow }}
  cancel-in-progress: true

jobs:
  megalinter:
    # Skip any PR created by dependabot to avoid permission issues:
    if: (github.actor != 'dependabot[bot]')
    name: MegaLinter
    runs-on: ubuntu-latest

    permissions:
      # Give the default GITHUB_TOKEN write permission to commit and push, comment issues & post new PR
      # Remove the ones you do not need
      contents: write
      issues: write
      pull-requests: write

    env:
      APPLY_FIXES_IF_PR: false
      APPLY_FIXES_IF_COMMIT: false
      APPLY_FIXES_IF: false

    steps:
      # Git Checkout
<<<<<<< HEAD
      - name: 🧰 Checkout Source Code
        uses: actions/checkout@44c2b7a8a4ea60a981eaca3cf939b5f4305c123b # v4.1.5
=======
      - name: "🧰 Checkout Source Code"
        uses: actions/checkout@11bd71901bbe5b1630ceea73d27597364c9af683 # v4.2.2
>>>>>>> ef64f586
        with:
          token: ${{ secrets.GITHUB_TOKEN }}
          fetch-depth: 0 # If you use VALIDATE_ALL_CODEBASE = true, you can remove this line to improve performances

      # MegaLinter
      - name: MegaLinter
        id: ml
        # You can override MegaLinter flavor used to have faster performances
        # More info at https://megalinter.io/flavors/
        uses: oxsecurity/megalinter@1fc052d03c7a43c78fe0fee19c9d648b749e0c01 # v8.3.0

        # All available variables are described in documentation
        # https://megalinter.io/configuration/
        env:
          # Validates all source when push on main, else just the git diff with
          # main. Override with true if you always want to lint all sources
          #
          # To validate the entire codebase, set to:
          # VALIDATE_ALL_CODEBASE: true
          #
          # To validate only diff with main, set to:
          # VALIDATE_ALL_CODEBASE: >-
          #   ${{
          #     github.event_name == 'push' &&
          #     github.ref == 'refs/heads/main'
          #   }}
          VALIDATE_ALL_CODEBASE: true

          GITHUB_TOKEN: ${{ secrets.GITHUB_TOKEN }}

          # ADD YOUR CUSTOM ENV VARIABLES HERE TO OVERRIDE VALUES OF
          # .mega-linter.yml AT THE ROOT OF YOUR REPOSITORY

      # Upload MegaLinter artifacts
      - name: Archive production artifacts
        if: success() || failure()
        uses: actions/upload-artifact@b4b15b8c7c6ac21ea08fcf65892d2ee8f75cf882 # v4.4.3
        with:
          name: MegaLinter reports
          path: |
            megalinter-reports
            mega-linter.log

      # Set APPLY_FIXES_IF var for use in future steps
      - name: Set APPLY_FIXES_IF var
        run: |
          printf 'APPLY_FIXES_IF=%s\n' "${{
            steps.ml.outputs.has_updated_sources == 1 &&
            (
              env.APPLY_FIXES_EVENT == 'all' ||
              env.APPLY_FIXES_EVENT == github.event_name
            ) &&
            (
              github.event_name == 'push' ||
              github.event.pull_request.head.repo.full_name == github.repository
            )
          }}" >> "${GITHUB_ENV}"

      # Set APPLY_FIXES_IF_* vars for use in future steps
      - name: Set APPLY_FIXES_IF_* vars
        run: |
          printf 'APPLY_FIXES_IF_PR=%s\n' "${{
            env.APPLY_FIXES_IF == 'true' &&
            env.APPLY_FIXES_MODE == 'pull_request'
          }}" >> "${GITHUB_ENV}"
          printf 'APPLY_FIXES_IF_COMMIT=%s\n' "${{
            env.APPLY_FIXES_IF == 'true' &&
            env.APPLY_FIXES_MODE == 'commit' &&
            (!contains(fromJSON('["refs/heads/main", "refs/heads/master"]'), github.ref))
          }}" >> "${GITHUB_ENV}"

      # Create pull request if applicable (for now works only on PR from same repository, not from forks)
      - name: Create Pull Request with applied fixes
        id: cpr
        if: env.APPLY_FIXES_IF_PR == 'true'
        uses: peter-evans/create-pull-request@5e914681df9dc83aa4e4905692ca88beb2f9e91f # v7.0.5
        with:
          token: ${{ secrets.GITHUB_TOKEN }}
          commit-message: "[MegaLinter] Apply linters automatic fixes"
          title: "[MegaLinter] Apply linters automatic fixes"
          labels: bot

      - name: Create PR output
        if: env.APPLY_FIXES_IF_PR == 'true'
        run: |
          echo "PR Number - ${{ steps.cpr.outputs.pull-request-number }}"
          echo "PR URL - ${{ steps.cpr.outputs.pull-request-url }}"

      # Push new commit if applicable
      # (for now works only on PR from same repository, not from forks)
      - name: Prepare commit
        if: env.APPLY_FIXES_IF_COMMIT == 'true'
        run: sudo chown -Rc $UID .git/

      - name: Commit and push applied linter fixes
        if: env.APPLY_FIXES_IF_COMMIT == 'true'
        uses: stefanzweifel/git-auto-commit-action@8621497c8c39c72f3e2a999a26b4ca1b5058a842 # v5.0.1
        with:
          branch: ${{ github.event.pull_request.head.ref || github.head_ref || github.ref }}
          commit_message: "[MegaLinter] Apply linters fixes"
          commit_user_name: megalinter-bot
          commit_user_email: nicolas.vuillamy@ox.security<|MERGE_RESOLUTION|>--- conflicted
+++ resolved
@@ -57,13 +57,8 @@
 
     steps:
       # Git Checkout
-<<<<<<< HEAD
-      - name: 🧰 Checkout Source Code
-        uses: actions/checkout@44c2b7a8a4ea60a981eaca3cf939b5f4305c123b # v4.1.5
-=======
       - name: "🧰 Checkout Source Code"
         uses: actions/checkout@11bd71901bbe5b1630ceea73d27597364c9af683 # v4.2.2
->>>>>>> ef64f586
         with:
           token: ${{ secrets.GITHUB_TOKEN }}
           fetch-depth: 0 # If you use VALIDATE_ALL_CODEBASE = true, you can remove this line to improve performances
