--- conflicted
+++ resolved
@@ -49,11 +49,7 @@
 
       - name: 📊 Fetch Dependabot Metadata
         id: metadata
-<<<<<<< HEAD
-        uses: dependabot/fetch-metadata@08eff52bf64351f401fb50d4972fa95b9f2c2d1b # v2.4.0
-=======
         uses: dependabot/fetch-metadata@v2
->>>>>>> 016c7afd
         with:
           github-token: ${{ secrets.GITHUB_TOKEN }}
 
