---
# SPDX-FileCopyrightText: GitHub, Inc. and contributors
# SPDX-License-Identifier: MIT
#
# Copyright (c) 2022 GitHub, Inc. and contributors

# Dependency Review Action
#
# This Action will scan dependency manifest files that change as part of a
# Pull Request, surfacing known-vulnerable versions of the packages declared
# or updated in the PR. Once installed, if the workflow run is marked as
# required, PRs introducing known-vulnerable packages will be blocked from
# merging.
#
# Source repository: https://github.com/actions/dependency-review-action
# Public documentation:
# https://docs.github.com/en/code-security/supply-chain-security/understanding-your-software-supply-chain/about-dependency-review#dependency-review-enforcement

name: Dependency Review

on: pull_request # yamllint disable-line rule:truthy

# If using a dependency submission action in this workflow this permission will need to be set to:
#
# permissions:
#   contents: write
#
# https://docs.github.com/en/enterprise-cloud@latest/code-security/supply-chain-security/understanding-your-software-supply-chain/using-the-dependency-submission-api
permissions:
  contents: read
  # Write permissions for pull-requests are required for using the `comment-summary-in-pr` option, comment out if you aren't using this option
  pull-requests: write

jobs:
  dependency-review:
    runs-on: ubuntu-latest
    steps:
<<<<<<< HEAD
      - name: 🧰 Checkout Source Code
        uses: actions/checkout@44c2b7a8a4ea60a981eaca3cf939b5f4305c123b # v4.1.5

      - name: Dependency Review
        uses: actions/dependency-review-action@0c155c5e8556a497adf53f2c18edabf945ed8e70 # v4.3.2
=======
      - name: "🧰 Checkout Source Code"
        uses: actions/checkout@11bd71901bbe5b1630ceea73d27597364c9af683 # v4.2.2

      - name: "Dependency Review"
        uses: actions/dependency-review-action@3b139cfc5fae8b618d3eae3675e383bb1769c019 # v4.5.0
>>>>>>> ef64f586
        # Commonly enabled options, see https://github.com/actions/dependency-review-action#configuration-options for all available options.
        with:
          comment-summary-in-pr: always
          #   fail-on-severity: moderate
          #   deny-licenses: GPL-1.0-or-later, LGPL-2.0-or-later
          #   retry-on-snapshot-warnings: true<|MERGE_RESOLUTION|>--- conflicted
+++ resolved
@@ -35,19 +35,11 @@
   dependency-review:
     runs-on: ubuntu-latest
     steps:
-<<<<<<< HEAD
-      - name: 🧰 Checkout Source Code
-        uses: actions/checkout@44c2b7a8a4ea60a981eaca3cf939b5f4305c123b # v4.1.5
-
-      - name: Dependency Review
-        uses: actions/dependency-review-action@0c155c5e8556a497adf53f2c18edabf945ed8e70 # v4.3.2
-=======
       - name: "🧰 Checkout Source Code"
         uses: actions/checkout@11bd71901bbe5b1630ceea73d27597364c9af683 # v4.2.2
 
       - name: "Dependency Review"
         uses: actions/dependency-review-action@3b139cfc5fae8b618d3eae3675e383bb1769c019 # v4.5.0
->>>>>>> ef64f586
         # Commonly enabled options, see https://github.com/actions/dependency-review-action#configuration-options for all available options.
         with:
           comment-summary-in-pr: always
