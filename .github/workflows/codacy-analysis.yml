---
# SPDX-FileCopyrightText: Codacy Analysis CLI GitHub Action Group
#
# SPDX-License-Identifier: Apache-2.0
#
# This workflow uses actions that are not certified by GitHub.
# They are provided by a third-party and are governed by
# separate terms of service, privacy policy, and support
# documentation.

# This workflow checks out code, performs a Codacy security scan
# and integrates the results with the
# GitHub Advanced Security code scanning feature.  For more information on
# the Codacy security scan action usage and parameters, see
# https://github.com/codacy/codacy-analysis-cli-action.
# For more information on Codacy Analysis CLI in general, see
# https://github.com/codacy/codacy-analysis-cli.

name: Codacy Security Scan

on: # yamllint disable-line rule:truthy
  push:
    branches: [main, develop, release]

  pull_request:
    types: [opened, synchronize, reopened]

  schedule:
    - cron: 15 10 * * 5

permissions:
  contents: read

concurrency:
  group: ${{ github.ref }}-${{ github.workflow }}
  cancel-in-progress: true

jobs:
  codacy-security-scan:
    # Skip any PR created by dependabot to avoid permission issues:
    if: (github.actor != 'dependabot[bot]')
    name: Codacy Security Scan
    runs-on: ubuntu-latest
    permissions:
      contents: read # for actions/checkout to fetch code
      security-events: write # for github/codeql-action/upload-sarif to upload SARIF results
      actions: read # only required for a private repository by github/codeql-action/upload-sarif to get the Action run status

    steps:
      # Checkout the repository to the GitHub Actions runner
<<<<<<< HEAD
      - name: 🧰 Checkout Source Code
        uses: actions/checkout@44c2b7a8a4ea60a981eaca3cf939b5f4305c123b # v4.1.5

      # Execute Codacy Analysis CLI and generate a SARIF output with the security issues identified during the analysis
      - name: Run Codacy Analysis CLI
        uses: codacy/codacy-analysis-cli-action@3ff8e64eb4b714c4bee91b7b4eea31c6fc2c4f93 # v4.3.0
=======
      - name: "🧰 Checkout Source Code"
        uses: actions/checkout@11bd71901bbe5b1630ceea73d27597364c9af683 # v4.2.2

      # Execute Codacy Analysis CLI and generate a SARIF output with the security issues identified during the analysis
      - name: "Run Codacy Analysis CLI"
        uses: codacy/codacy-analysis-cli-action@97bf5df3c09e75f5bcd72695998f96ebd701846e # v4.3.0
>>>>>>> ef64f586
        with:
          # Check https://github.com/codacy/codacy-analysis-cli#project-token to get your project token from your Codacy repository
          # You can also omit the token and run the tools that support default configurations
          # project-token: ${{ secrets.CODACY_PROJECT_TOKEN }}
          verbose: true
          output: codeql-results.sarif
          format: sarif
          # Adjust severity of non-security issues
          gh-code-scanning-compat: true
          # Force 0 exit code to allow SARIF file generation
          # This will handover control about PR rejection to the GitHub side
          max-allowed-issues: 2147483647

      # Upload the SARIF file generated in the previous step
<<<<<<< HEAD
      - name: 📤 Upload SARIF results file
        uses: github/codeql-action/upload-sarif@b7cec7526559c32f1616476ff32d17ba4c59b2d6 # v3.25.5
=======
      - name: "📤 Upload SARIF results file"
        uses: github/codeql-action/upload-sarif@f09c1c0a94de965c15400f5634aa42fac8fb8f88 # v3.27.5
>>>>>>> ef64f586
        with:
          sarif_file: codeql-results.sarif<|MERGE_RESOLUTION|>--- conflicted
+++ resolved
@@ -48,21 +48,12 @@
 
     steps:
       # Checkout the repository to the GitHub Actions runner
-<<<<<<< HEAD
-      - name: 🧰 Checkout Source Code
-        uses: actions/checkout@44c2b7a8a4ea60a981eaca3cf939b5f4305c123b # v4.1.5
-
-      # Execute Codacy Analysis CLI and generate a SARIF output with the security issues identified during the analysis
-      - name: Run Codacy Analysis CLI
-        uses: codacy/codacy-analysis-cli-action@3ff8e64eb4b714c4bee91b7b4eea31c6fc2c4f93 # v4.3.0
-=======
       - name: "🧰 Checkout Source Code"
         uses: actions/checkout@11bd71901bbe5b1630ceea73d27597364c9af683 # v4.2.2
 
       # Execute Codacy Analysis CLI and generate a SARIF output with the security issues identified during the analysis
       - name: "Run Codacy Analysis CLI"
         uses: codacy/codacy-analysis-cli-action@97bf5df3c09e75f5bcd72695998f96ebd701846e # v4.3.0
->>>>>>> ef64f586
         with:
           # Check https://github.com/codacy/codacy-analysis-cli#project-token to get your project token from your Codacy repository
           # You can also omit the token and run the tools that support default configurations
@@ -77,12 +68,7 @@
           max-allowed-issues: 2147483647
 
       # Upload the SARIF file generated in the previous step
-<<<<<<< HEAD
-      - name: 📤 Upload SARIF results file
-        uses: github/codeql-action/upload-sarif@b7cec7526559c32f1616476ff32d17ba4c59b2d6 # v3.25.5
-=======
       - name: "📤 Upload SARIF results file"
         uses: github/codeql-action/upload-sarif@f09c1c0a94de965c15400f5634aa42fac8fb8f88 # v3.27.5
->>>>>>> ef64f586
         with:
           sarif_file: codeql-results.sarif