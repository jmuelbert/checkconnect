--- conflicted
+++ resolved
@@ -35,13 +35,8 @@
       contents: read
       pull-requests: write
     steps:
-<<<<<<< HEAD
-      - name: Update PRs with conflict labels
-        uses: eps1lon/actions-label-merge-conflict@6d74047dcef155976a15e4a124dde2c7fe0c5522 # v3.0.1
-=======
       - name: "Update PRs with conflict labels"
         uses: eps1lon/actions-label-merge-conflict@1b1b1fcde06a9b3d089f3464c96417961dde1168 # v3.0.2
->>>>>>> ef64f586
         with:
           dirtyLabel: conflicts
           # removeOnDirtyLabel: "PR: ready to ship"
