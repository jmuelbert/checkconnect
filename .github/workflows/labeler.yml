--- conflicted
+++ resolved
@@ -77,11 +77,7 @@
 
       - name: 📏 Analyze Pull Request Size
         id: size
-<<<<<<< HEAD
-        uses: codelytv/pr-size-labeler@4ec67706cd878fbc1c8db0a5dcd28b6bb412e85a # v1.10.3
-=======
         uses: codelytv/pr-size-labeler@v1
->>>>>>> 016c7afd
         timeout-minutes: 5
         continue-on-error: true
         with:
@@ -239,6 +235,6 @@
           fi
 
       - name: ✅ Verify Workflow Completion
-        uses: re-actors/alls-green@2765efec08f0fd63e83ad900f5fd75646be69ff6 # v1.2.2
+        uses: re-actors/alls-green@223e4bb7a751b91f43eda76992bcfbf23b8b0302 # v1.2.2
         with:
           jobs: ${{ toJSON(needs) }}