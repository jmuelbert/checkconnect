--- conflicted
+++ resolved
@@ -38,24 +38,14 @@
       contents: read
       security-events: write
     steps:
-<<<<<<< HEAD
-      - name: 🧰 Checkout Source Code
-        uses: actions/checkout@44c2b7a8a4ea60a981eaca3cf939b5f4305c123b # v4.1.5
-=======
       - name: "🧰 Checkout Source Code"
         uses: actions/checkout@11bd71901bbe5b1630ceea73d27597364c9af683 # v4.2.2
->>>>>>> ef64f586
 
       - name: Run DevSkim scanner
         uses: microsoft/DevSkim-Action@914fa647b406c387000300b2f09bb28691be2b6d # v1.0.14
 
       # Upload the results to GitHub's code scanning dashboard.
-<<<<<<< HEAD
-      - name: Upload to code-scanning
-        uses: github/codeql-action/upload-sarif@b7cec7526559c32f1616476ff32d17ba4c59b2d6 # v3.25.5
-=======
       - name: "Upload to code-scanning"
         uses: github/codeql-action/upload-sarif@f09c1c0a94de965c15400f5634aa42fac8fb8f88 # v3.27.5
->>>>>>> ef64f586
         with:
           sarif_file: devskim-results.sarif