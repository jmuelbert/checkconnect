---
# SPDX-FileCopyrightText: Jürgen Mülbert
# SPDX-License-Identifier: EUPL-1.2

name: Release Pipeline
run-name: "${{ github.event_name == 'workflow_dispatch' && format('CI: {0}', github.ref_name) || '' }}"
on:
  push:
    branches: [main, develop, release]
    paths:
      - src/*
      - docs/*
      - .github/workflows/ci.yml
      - mkdocs.yml
      - pyproject.toml
  pull_request:
    types: [opened, reopened, synchronize]
  release:
    types: [published]
  workflow_dispatch:
env:
  FORCE_COLOR: '1'
  PACKAGE_NAME: checkconnect
defaults:
  run:
    shell: bash
permissions:
  contents: read
concurrency:
  group: ${{ github.workflow }}-${{ github.ref }}
  cancel-in-progress: true

jobs:
  validate:
    name: Validate Dependencies
    runs-on: ubuntu-latest
    timeout-minutes: 10
    permissions:
      contents: read
      pull-requests: write
      security-events: write
    steps:
      - name: 🔒 Harden Runner
        uses: step-security/harden-runner@v2
        with:
          egress-policy: audit
      - name: 🧐 Checkout Repository
        uses: actions/checkout@v4
        with:
          fetch-depth: 0
      - name: 🔎 Dependency Review
<<<<<<< HEAD
        if: github.event_name == 'pull_request'
        uses: actions/dependency-review-action@da24556b548a50705dd671f47852072ea4c105d9 # v4.7.1

  checks:
      name: Lint, Security, Pre-Commit, Docs Checks
      runs-on: ${{ matrix.os }}
      timeout-minutes: 20

      strategy:
        matrix:
          os: [ubuntu-latest, macos-latest, windows-latest]

      steps:
        - name: 🔒 Harden Runner
          uses: step-security/harden-runner@63c24ba6bd7ba022e95695ff85de572c04a18142 # v2.7.0
          with:
            egress-policy: audit

        - name: 🧐 Checkout Repository
          uses: actions/checkout@11bd71901bbe5b1630ceea73d27597364c9af683 # v4.2.2
          with:
            fetch-depth: 0

        - name: "🐍 Set up Python"
          uses: actions/setup-python@a26af69be951a213d495a4c3e4e4022e16d87065 # v5.6.0
          with:
            python-version-file: ${{ env.PYTHON_VERSION_FILE }}
            cache: pip
            cache-dependency-path: |
              pyproject.toml
              .github/workflows/requirements.txt

        - name: 🧰 Install Hatch and Dependencies
          run: |
            pip install -r .github/workflows/requirements.txt
            hatch env create lint
            hatch env create security
            hatch env create docs

        - name: 🔍 Linting
          run: hatch run lint:all

        - name: 🔐 Security Checks
          run: hatch run security:all

        - name: 🔍 Trivy Security Scan
          uses: aquasecurity/trivy-action@master
          with:
             scan-type: "fs"
             scan-ref: "."
             severity: "CRITICAL,HIGH"

        - name: 📝 Pre-Commit Hooks
          run: hatch run lint:precommit

        - name: 📚 Documentation Checks
          run: |
            hatch run docs:build
            hatch run docs:validate-links
=======
        id: review
        uses: actions/dependency-review-action@v4
        with:
          comment-summary-in-pr: always
          fail-on-severity: moderate
          retry-on-snapshot-warnings: true
          config-file: .github/dependency-review-config.yml
>>>>>>> 016c7afd

      - name: 📊 Generate Report
        if: always()
        env:
          DEPENDENCY_CHANGES: ${{ steps.review.outputs.dependency-changes }}
          VULNERABLE_CHANGES: ${{ steps.review.outputs.vulnerable-changes }}
          LICENSE_CHANGES: ${{ steps.review.outputs.invalid-license-changes }}
          DENIED_CHANGES: ${{ steps.review.outputs.denied-changes }}
        uses: actions/github-script@v7
        with:
          script: |
            const outputs = {
              dependencyChanges: JSON.parse(process.env.DEPENDENCY_CHANGES || '[]'),
              vulnerableChanges: JSON.parse(process.env.VULNERABLE_CHANGES || '[]'),
              licenseChanges: JSON.parse(process.env.LICENSE_CHANGES || '[]'),
              deniedChanges: JSON.parse(process.env.DENIED_CHANGES || '[]'),
            };

            let report = '## 📋 Dependency Review Report\n\n';

            // Dependency Summary
            report += `### 📑 Summary\n`;
            report += `- Total Changes: ${outputs.dependencyChanges.length}\n`;
            report += `- Vulnerable Changes: ${outputs.vulnerableChanges.length}\n`;
            report += `- License Issues: ${outputs.licenseChanges.length}\n`;
            report += `- Denied Changes: ${outputs.deniedChanges.length}\n\n`;

            // Vulnerabilities
            if (outputs.vulnerableChanges.length > 0) {
              report += '### ⚠️ Vulnerable Changes\n\n';
              outputs.vulnerableChanges.forEach(change => {
                report += `- **${change.package.name}@${change.package.version}**: ${change.advisory.title}\n`;
                report += `  - Severity: ${change.advisory.severity}\n`;
                report += `  - Advisory: [${change.advisory.url}](${change.advisory.url})\n\n`;
              });
            } else {
              report += '### ✅ No Vulnerable Changes Found\n\n';
            }

            // License Issues
            if (outputs.licenseChanges.length > 0) {
              report += '### 🚫 License Issues\n\n';
              outputs.licenseChanges.forEach(change => {
                report += `- **${change.package.name}@${change.package.version}**: ${change.license}\n`;
                report += `  - Allowed Licenses: ${change.allowedLicenses.join(', ')}\n\n`;
              });
            } else {
              report += '### ✅ No License Issues Found\n\n';
            }

            // Denied Changes
            if (outputs.deniedChanges.length > 0) {
              report += '### ❌ Denied Changes\n\n';
              outputs.deniedChanges.forEach(change => {
                report += `- **${change.package.name}@${change.package.version}**: ${change.reason}\n`;
              });
            } else {
              report += '### ✅ No Denied Changes Found\n\n';
            }

            // Post Report only on pull_request
            if (context.payload.pull_request) {
              try {
                await github.rest.issues.createComment({
                  owner: context.repo.owner,
                  repo: context.repo.repo,
                  issue_number: context.payload.pull_request.number,
                  body: report
                });
              } catch (error) {
                console.error("Failed to create comment:", error);
              }
            } else {
              console.log("Not a pull request, skipping comment creation.");
            }

  checks:
    name: Lint, Security, Pre-Commit Checks
    runs-on: ubuntu-latest
    timeout-minutes: 20
    steps:
      - name: 🔒 Harden Runner
        uses: step-security/harden-runner@v2
        with:
          egress-policy: audit
      - name: 🧐 Checkout Repository
        uses: actions/checkout@v4
        with:
          fetch-depth: 0
      - name: Call Python Environment Setup
        uses: ./.github/actions/python-setup
        id: python-setup
      - name: 🔧 Setup PNPM and Node.js
        uses: pnpm/action-setup@v4
        with:
          version: latest
          node_version: 'lts/*'
          cache: 'pnpm'
      - name: ⚙️ Install JavaScript Dependencies
        run: pnpm install
      - name: ⚙️ Install Python Dependencies
        run: |
          hatch env create lint
          hatch env create security
          hatch env create docs
      - name: ✨ Run Prettier
        run: pnpm dlx prettier --write .
      - name: 🔍 Run Linters and Code Checks
        run: hatch run lint:all
      - name: 🔐 Run Security Checks
        run: hatch run security:all
      - name: 🔍 Trivy Security Scan
        uses: aquasecurity/trivy-action@master
        with:
          scan-type: 'fs'
          scan-ref: '.'
          severity: 'CRITICAL,HIGH'
      - name: 📚 Build and Validate Documentation
        run: |
          hatch run docs:build
          hatch run docs:validate-links
  test-and-build:
    name: Test & Build
    needs: [validate, checks]
    runs-on: ubuntu-latest
    timeout-minutes: 30
    environment: production
    outputs:
      version: ${{ steps.version.outputs.version }}
    strategy:
      fail-fast: false
      matrix:
        os: [ubuntu-latest, windows-latest, macos-latest]
    steps:
      - name: 🔒 Harden Runner
        uses: step-security/harden-runner@v2
        with:
          egress-policy: audit
      - name: 🧰 Checkout Repository
        uses: actions/checkout@v4
        with:
          fetch-depth: 0
          persist-credentials: false
<<<<<<< HEAD

      - name: "🐍 Set up Python"
        uses: actions/setup-python@a26af69be951a213d495a4c3e4e4022e16d87065 # v5.6.0
        with:
          python-version-file: ${{ env.PYTHON_VERSION_FILE }}
          cache: pip
          cache-dependency-path: |
            pyproject.toml
            .github/workflows/requirements.txt

      - name: 🧰 Install Requirements
=======
      - name: Call Python Environment Setup
        uses: ./.github/actions/python-setup
        id: python-setup
      - name: ⚙️ Install Dependencies for Test
        run: hatch env create test
      - name: Get Project Version
        id: version
        run: echo "version=$(hatch version)" >> "$GITHUB_OUTPUT"
      - name: 🎨 Setup Qt Dependencies
        if: runner.os == 'Linux'
        uses: ./.github/actions/setup-qt-dependencies
      - name: 🧪 Run Tests and Generate Coverage
        if: runner.os == 'Linux'
        id: coverage
>>>>>>> 016c7afd
        run: |
          sudo apt-get update
            libegl1 \
            libxkbcommon-x11-0 \
            libxcb-icccm4 \
            libxcb-image0 \
            libxcb-keysyms1 \
            libxcb-randr0 \
            libxcb-render-util0 \
            libxcb-xinerama0 \
            xvfb
          sudo Xvfb :99 -screen 0 1024x768x24 > /dev/null 2>&1 &
          hatch run test:cov
          # Extract line coverage
          COVERAGE=$(grep TOTAL coverage.xml | awk '{print $4}' | sed 's/%//')
          echo "percentage=${COVERAGE}" >> "$GITHUB_OUTPUT"
          if [ "${COVERAGE}" -lt "80" ]; then
            echo "::warning::Coverage ${COVERAGE}% is below threshold of 80%"
            exit 1
          fi
      - name: 🔍 Disambiguate Coverage Filename
        if: runner.os == 'Linux'
        run: mv .coverage ".coverage.${{ matrix.os }}"
      - name: 📤 Upload Coverage Data
        if: runner.os == 'Linux'
        uses: actions/upload-artifact@v4
        with:
          name: coverage-${{ matrix.os }}
          path: .coverage*
<<<<<<< HEAD

      - name:  📥 Download coverage 
        uses: actions/download-artifact@fa0a91b85d4f404e444e00e005971372dc801d16 # v4.1.8
        with:
          pattern: coverage-*
          merge-multiple: true

      - name: 🔄 Combine coverage data
        run: hatch run coverage:combine

      - name: 📊 Export coverage reports
        run: |
          hatch run coverage:report-xml
          hatch run coverage:report-uncovered-html

      - name: 📤 Upload uncovered HTML report
        uses: actions/upload-artifact@65c4c4a1ddee5b72f698fdd19549f0f0fb45cf08 # v4.6.0
        with:
          name: uncovered-html-report
          path: htmlcov

      - name: 📑 Generate coverage summary
        run: hatch run coverage:generate-summary

      - name: 📝 Write coverage summary report
        if: github.event_name == 'pull_request'
        run: hatch run coverage:write-summary-report

      - name: 💬 Update coverage pull request comment
        if: github.event_name == 'pull_request' && !github.event.pull_request.head.repo.fork
        uses: marocchino/sticky-pull-request-comment@773744901bac0e8cbb5a0dc842800d45e9b2b405 # v2.9.4
        with:
          path: coverage-report.md

=======
>>>>>>> 016c7afd
  release:
    name: Create Release
    needs: [test-and-build]
    if: startsWith(github.ref, 'refs/tags/v')
    runs-on: ubuntu-latest
    environment: production
    permissions:
      contents: write
      id-token: write
    steps:
      - name: 🔒 Harden Runner
        uses: step-security/harden-runner@v2
        with:
          egress-policy: audit
      - name: 📥 Download Artifacts
        uses: actions/upload-artifact@v4
        with:
          name: dist
          path: dist/
      - name: 📝 Create GitHub Release
        id: release
<<<<<<< HEAD
        uses: softprops/action-gh-release@72f2c25fcb47643c292f7107632f7a47c1df5cd8 # v2.3.2
        if: startsWith(github.ref, 'refs/tags/v')
=======
        uses: softprops/action-gh-release@v2
>>>>>>> 016c7afd
        env:
          GITHUB_TOKEN: ${{ secrets.GITHUB_TOKEN }}
        with:
          files: |
            dist/*
            LICENSE
            README.md
          generate_release_notes: true
          discussion_category_name: Releases
          body: |
            ## Release ${{ needs.test-and-build.outputs.version }}

            ### 📦 Assets
            - Package: https://pypi.org/project/${{ env.PACKAGE_NAME }}/${{ needs.test-and-build.outputs.version }}

            ### 📊 Quality Checks
            - ✅ Matrix Tests
            - ✅ Type Checking
            - ✅ Documentation Tests
            - ✅ Security Scans
            - ✅ Pre-commit Hooks

            ### 🔍 Verification
            SHA256 hashes are available in the asset details.

            ### 📚 Documentation
            - Documentation: https://${{ env.PACKAGE_NAME }}.readthedocs.io/
            - Changelog: https://github.com/${{ github.repository }}/blob/main/CHANGELOG.md
      - name: 📢 Publish to PyPI
        uses: pypa/gh-action-pypi-publish@v1
        with:
          password: ${{ secrets.PYPI_API_TOKEN }}
          verbose: true

  notify:
    name: Notifications
    needs: [test-and-build]
    if: always()
    runs-on: ubuntu-latest
    steps:
      - name: 📧 Process Status
        uses: actions/github-script@v7
        with:
          script: |
            try {
              const needsContext = context.needs || {}; // Add a fallback

              const { test_and_build, issue, repo } = needsContext;

              if (!test_and_build) {
                console.log('test_and_build job was not run or unavailable, skipping notification.');
                return;
                }

              if (!test_and_build.outputs || !test_and_build.outputs.version) {
                console.log('test_and_build job does not have version output.');
                return;
                }

              const version = test_and_build.outputs.version;
              const releaseJob = needsContext.release; //Access this also through needsContext
              const releaseResult = releaseJob ? releaseJob.result : null;

              if(context.payload.pull_request) {
                // Code for handling pull requests
                await github.rest.issues.createComment({
                  ...repo,
                  issue_number: context.issue.number,
                  body: `✅ Tests ran successfully for PR!\n📊 Coverage reports available in build artifacts`
                  });

              } else { // Handle release pushes

                if (releaseResult === 'success') {
                  await github.rest.issues.createComment({
                    ...repo,
                    issue_number: context.issue.number,
                    body: `✅ Version ${version} published successfully!\n\n📦 PyPI: https://pypi.org/project/checkconnect/${version}\n📚 Docs: https://checkconnect.readthedocs.io/\n📊 Coverage reports available in build artifacts`
                    });
                } else if (releaseResult === 'failure') {
                  await github.rest.issues.createComment({
                    ...repo,
                    issue_number: context.issue.number,
                    body: `❌ Release failed for version ${version}.\n Please check: ${process.env.GITHUB_SERVER_URL}/${process.env.GITHUB_REPOSITORY}/actions/runs/${process.env.GITHUB_RUN_ID}`
                    });
                } else {
                  console.log('Release job was not run, no release to notify.');
                }
              }
            } catch (error) {
              console.error("Error in notification script:", error);
              // Optionally, fail the job if the notification script fails
              core.setFailed(`Notification script failed: ${error.message}`);
            }<|MERGE_RESOLUTION|>--- conflicted
+++ resolved
@@ -49,67 +49,6 @@
         with:
           fetch-depth: 0
       - name: 🔎 Dependency Review
-<<<<<<< HEAD
-        if: github.event_name == 'pull_request'
-        uses: actions/dependency-review-action@da24556b548a50705dd671f47852072ea4c105d9 # v4.7.1
-
-  checks:
-      name: Lint, Security, Pre-Commit, Docs Checks
-      runs-on: ${{ matrix.os }}
-      timeout-minutes: 20
-
-      strategy:
-        matrix:
-          os: [ubuntu-latest, macos-latest, windows-latest]
-
-      steps:
-        - name: 🔒 Harden Runner
-          uses: step-security/harden-runner@63c24ba6bd7ba022e95695ff85de572c04a18142 # v2.7.0
-          with:
-            egress-policy: audit
-
-        - name: 🧐 Checkout Repository
-          uses: actions/checkout@11bd71901bbe5b1630ceea73d27597364c9af683 # v4.2.2
-          with:
-            fetch-depth: 0
-
-        - name: "🐍 Set up Python"
-          uses: actions/setup-python@a26af69be951a213d495a4c3e4e4022e16d87065 # v5.6.0
-          with:
-            python-version-file: ${{ env.PYTHON_VERSION_FILE }}
-            cache: pip
-            cache-dependency-path: |
-              pyproject.toml
-              .github/workflows/requirements.txt
-
-        - name: 🧰 Install Hatch and Dependencies
-          run: |
-            pip install -r .github/workflows/requirements.txt
-            hatch env create lint
-            hatch env create security
-            hatch env create docs
-
-        - name: 🔍 Linting
-          run: hatch run lint:all
-
-        - name: 🔐 Security Checks
-          run: hatch run security:all
-
-        - name: 🔍 Trivy Security Scan
-          uses: aquasecurity/trivy-action@master
-          with:
-             scan-type: "fs"
-             scan-ref: "."
-             severity: "CRITICAL,HIGH"
-
-        - name: 📝 Pre-Commit Hooks
-          run: hatch run lint:precommit
-
-        - name: 📚 Documentation Checks
-          run: |
-            hatch run docs:build
-            hatch run docs:validate-links
-=======
         id: review
         uses: actions/dependency-review-action@v4
         with:
@@ -117,7 +56,6 @@
           fail-on-severity: moderate
           retry-on-snapshot-warnings: true
           config-file: .github/dependency-review-config.yml
->>>>>>> 016c7afd
 
       - name: 📊 Generate Report
         if: always()
@@ -261,19 +199,6 @@
         with:
           fetch-depth: 0
           persist-credentials: false
-<<<<<<< HEAD
-
-      - name: "🐍 Set up Python"
-        uses: actions/setup-python@a26af69be951a213d495a4c3e4e4022e16d87065 # v5.6.0
-        with:
-          python-version-file: ${{ env.PYTHON_VERSION_FILE }}
-          cache: pip
-          cache-dependency-path: |
-            pyproject.toml
-            .github/workflows/requirements.txt
-
-      - name: 🧰 Install Requirements
-=======
       - name: Call Python Environment Setup
         uses: ./.github/actions/python-setup
         id: python-setup
@@ -288,7 +213,6 @@
       - name: 🧪 Run Tests and Generate Coverage
         if: runner.os == 'Linux'
         id: coverage
->>>>>>> 016c7afd
         run: |
           sudo apt-get update
             libegl1 \
@@ -318,43 +242,6 @@
         with:
           name: coverage-${{ matrix.os }}
           path: .coverage*
-<<<<<<< HEAD
-
-      - name:  📥 Download coverage 
-        uses: actions/download-artifact@fa0a91b85d4f404e444e00e005971372dc801d16 # v4.1.8
-        with:
-          pattern: coverage-*
-          merge-multiple: true
-
-      - name: 🔄 Combine coverage data
-        run: hatch run coverage:combine
-
-      - name: 📊 Export coverage reports
-        run: |
-          hatch run coverage:report-xml
-          hatch run coverage:report-uncovered-html
-
-      - name: 📤 Upload uncovered HTML report
-        uses: actions/upload-artifact@65c4c4a1ddee5b72f698fdd19549f0f0fb45cf08 # v4.6.0
-        with:
-          name: uncovered-html-report
-          path: htmlcov
-
-      - name: 📑 Generate coverage summary
-        run: hatch run coverage:generate-summary
-
-      - name: 📝 Write coverage summary report
-        if: github.event_name == 'pull_request'
-        run: hatch run coverage:write-summary-report
-
-      - name: 💬 Update coverage pull request comment
-        if: github.event_name == 'pull_request' && !github.event.pull_request.head.repo.fork
-        uses: marocchino/sticky-pull-request-comment@773744901bac0e8cbb5a0dc842800d45e9b2b405 # v2.9.4
-        with:
-          path: coverage-report.md
-
-=======
->>>>>>> 016c7afd
   release:
     name: Create Release
     needs: [test-and-build]
@@ -376,12 +263,7 @@
           path: dist/
       - name: 📝 Create GitHub Release
         id: release
-<<<<<<< HEAD
-        uses: softprops/action-gh-release@72f2c25fcb47643c292f7107632f7a47c1df5cd8 # v2.3.2
-        if: startsWith(github.ref, 'refs/tags/v')
-=======
         uses: softprops/action-gh-release@v2
->>>>>>> 016c7afd
         env:
           GITHUB_TOKEN: ${{ secrets.GITHUB_TOKEN }}
         with:
