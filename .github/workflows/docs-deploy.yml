--- conflicted
+++ resolved
@@ -31,28 +31,9 @@
         with:
           fetch-depth: 0
           persist-credentials: false
-<<<<<<< HEAD
-
-      - name: ⚙️ Setup Python
-        uses: actions/setup-python@a26af69be951a213d495a4c3e4e4022e16d87065 # v5.6.0
-        with:
-          python-version-file: ${{ env.PYTHON_VERSION_FILE }}
-          cache: pip
-          cache-dependency-path: |
-            pyproject.toml
-            .github/workflows/requirements.txt
-
-      - name: 🔧 Install Dependencies
-        run: |
-          pip install -r .github/workflows/requirements.txt
-          sudo apt-get update
-          sudo apt-get install -y graphviz
-
-=======
       - name: Call Python Environment Setup
         uses: ./.github/actions/python-setup
         id: python-setup
->>>>>>> 016c7afd
       - name: 📚 Build Documentation
         id: build
         run: |
