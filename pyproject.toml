--- conflicted
+++ resolved
@@ -59,10 +59,7 @@
   "platformdirs>=4.3.7,<5.0.0"
 ]
 
-<<<<<<< HEAD
-
-=======
->>>>>>> 8ab8223e
+
 [project.urls]
 Homepage = "https://github.com/jmuelbert/checkconnect"
 Documentation = "https://jmuelbert.github.io/checkconnect/"
@@ -101,13 +98,10 @@
   "pytest>=8.2.1",
   "pytest-mock>=3.14.0",
   "pytest-qt>=4.4.0",
-<<<<<<< HEAD
   "pytest-cov>=4.1.0",
   "pytest-timeout>=2.3.1",
   "pytest-randomly>=3.15.0",
   "pytest-structlog>=1.1",
-=======
->>>>>>> 8ab8223e
   "fastapi>=0.115.8",
   "httpx>=0.28.1",
   "typeguard>=4.1.5",
