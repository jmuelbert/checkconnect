# SPDX-License-Identifier: EUPL-1.2
#
# SPDX-FileCopyrightText: © 2025-present Jürgen Mülbert
#
"""
Translation Management Script for CheckConnect.

This script automates the process of updating and compiling translations
for both Qt (using PySide6) and Python (using Babel).
"""

import argparse
import subprocess
import sys
from dataclasses import dataclass
from pathlib import Path
from typing import List, Optional, Tuple

import yaml
from rich.console import Console
from rich.panel import Panel
from rich.style import Style
from rich.theme import Theme

# Rich console setup
custom_theme = Theme(
    {
        "info": Style(color="cyan", bold=True),
        "success": Style(color="green", bold=True),
        "warning": Style(color="yellow", bold=True),
        "error": Style(color="red", bold=True),
        "module": Style(color="magenta", bold=True),
    },
)
console = Console(theme=custom_theme)


def get_project_root() -> Path:
    """Get the project root directory."""
    return Path(__file__).resolve().parent.parent


PROJECT_ROOT = get_project_root()
SRC_DIR = PROJECT_ROOT / "src" / "checkconnect"
GUI_DIR = SRC_DIR / "gui"
CLI_DIR = SRC_DIR / "cli"
CORE_DIR = SRC_DIR / "core"

# Translation directories
GUI_LOCALES_DIR = GUI_DIR / "locales"
CLI_LOCALES_DIR = CLI_DIR / "locales"
CORE_LOCALES_DIR = CORE_DIR / "locales"


@dataclass
class TranslationConfig:
    """
    Configuration for the Translation Update Script.

    Attributes
    ----------
        languages (list[str]): List of language codes to update.
        config_path (Path): Path to the configuration file.

    """

<<<<<<< HEAD
=======
    languages: Optional[list[str]] = None
    config_path: Path = PROJECT_ROOT / "scripts" / "translation_config.yml"

>>>>>>> 8ab8223e
    @classmethod
    def from_yaml(cls, path: Path) -> "TranslationConfig":
        """
        Load configuration from a YAML file.

        Args:
        ----
            path (Path): Path to the YAML configuration file.

        Returns:
        -------
            TranslationConfig: Configuration loaded from the file.

        """
        try:
            with open(path, encoding="utf-8") as f:
                config = yaml.safe_load(f)
        except FileNotFoundError:
            console.print(
<<<<<<< HEAD
                f"[warning]Config file not found: {path}, using default settings.[/warning]",
            )
            return cls()  # Return default config
=======
                "[warning]Config file not found: {path}, "
                "using default settings.[/warning]",
            )
            return cls()
>>>>>>> 8ab8223e
        except yaml.YAMLError as e:
            console.print(f"[error]Error parsing config file: {path} - {e}[/error]")
            sys.exit(1)

        return cls(languages=config.get("languages", []))

<<<<<<< HEAD
        return cls(
            languages=config.get(
                "languages",
                [],
            ),  # Default to empty list if 'languages' is not in file
        )
=======
>>>>>>> 8ab8223e


def ensure_dir_exists(directory: Path) -> None:
    """Ensure that the directory exists."""
    directory.mkdir(parents=True, exist_ok=True)


def run_command(cmd: list[str], cwd: Optional[Path] = None) -> tuple[bool, str]:
    """
    Run a shell command and return its success status and output.

    Args:
    ----
        cmd (list[str]): Command to run as a list of strings.
        cwd (Optional[Path]): Working directory for the command.

    Returns:
    -------
        Tuple[bool, str]: Tuple containing success status (bool) and output
            (str).

    """
    try:
        result = subprocess.run(
            cmd,
            cwd=cwd if cwd else PROJECT_ROOT,
            capture_output=True,
            text=True,
            check=True,
        )
        return True, result.stdout
    except subprocess.CalledProcessError as e:
        return False, f"Error: {e.stderr}"


def update_qt_translations() -> None:
    """Update and compile Qt translations using PySide6 tools."""
    console.print(Panel("[info]Updating Qt Translations[/info]", border_style="info"))

    # Ensure locale directories exist
    ensure_dir_exists(GUI_LOCALES_DIR)

    # Find all Qt UI files and Python files in GUI directory
    gui_python_files = list(GUI_DIR.glob("**/*.py"))

    # For each language
    for lang in config.languages:
        ts_file = GUI_LOCALES_DIR / f"checkconnect_{lang}.ts"
        qm_file = GUI_LOCALES_DIR / f"checkconnect_{lang}.qm"

        # Create .ts file if it doesn't exist
        if not ts_file.exists():
            console.print(
                f"[warning]Creating new translation file: {ts_file}[/warning]",
            )
            # Create an empty .ts file
            with open(ts_file, "w") as f:
                f.write(
                    f"""<?xml version="1.0" encoding="utf-8"?>
<!DOCTYPE TS>
<TS version="2.1" language="{lang}">
</TS>
""",
                )

        # Update .ts file
        console.print(f"[info]Updating {ts_file}...[/info]")
        success, output = run_command(
            [
                "pyside6-lupdate",
                *map(str, gui_python_files),  # Convert Path objects to strings
                "-ts",
                str(ts_file),
            ],
        )

        if not success:
            console.print(f"[error]Error updating {ts_file}: {output}[/error]")
            continue

        # Compile .ts to .qm
        console.print(f"[info]Compiling {qm_file}...[/info]")
        success, output = run_command(
            [
                "pyside6-lrelease",
                str(ts_file),
                "-qm",
                str(qm_file),
            ],
        )

        if not success:
            console.print(f"[error]Error compiling {ts_file}: {output}[/error]")
            continue

        console.print(
<<<<<<< HEAD
            f"[success]Successfully updated and compiled {lang} Qt translation[/success]",
=======
            f"[success]Successfully updated and compiled {lang} Qt "
            "translation[/success]",
>>>>>>> 8ab8223e
        )


def update_babel_translations() -> None:
    """Update and compile Python translations using Babel."""
    console.print(
        Panel("[info]Updating Python Translations[/info]", border_style="info"),
    )

    # Ensure locale directories exist
    for locale_dir in [CLI_LOCALES_DIR, CORE_LOCALES_DIR]:
        ensure_dir_exists(locale_dir)

    # Extract messages from Python files
    for module_dir, locale_dir in [
        (CLI_DIR, CLI_LOCALES_DIR),
        (CORE_DIR, CORE_LOCALES_DIR),
    ]:
        module_name = module_dir.name
        pot_file = locale_dir / f"{module_name}.pot"

        console.print(
            f"[module]Extracting messages from {module_name} module...[/module]",
        )

        # Find all Python files
        python_files = list(module_dir.glob("**/*.py"))
        if not python_files:
            console.print(f"[warning]No Python files found in {module_dir}[/warning]")
            continue

        # Extract messages to POT file
        success, output = run_command(
            [
                "pybabel",
                "extract",
                "-o",
                str(pot_file),
                *map(str, python_files),  # Convert Path objects to strings
            ],
        )

        if not success:
            console.print(f"[error]Error extracting messages: {output}[/error]")
            continue

        console.print(f"[success]Created/updated {pot_file}[/success]")

        # Update or initialize PO files for each language
        for lang in config.languages:
            lang_dir = locale_dir / lang / "LC_MESSAGES"
            ensure_dir_exists(lang_dir)
            po_file = lang_dir / f"{module_name}.po"

            if po_file.exists():
                # Update existing PO file
                console.print(f"[info]Updating {po_file}...[/info]")
                success, output = run_command(
                    [
                        "pybabel",
                        "update",
                        "-i",
                        str(pot_file),
                        "-d",
                        str(locale_dir),
                        "-l",
                        lang,
                    ],
                )
            else:
                # Initialize new PO file
                console.print(f"[warning]Creating new {po_file}...[/warning]")
                success, output = run_command(
                    [
                        "pybabel",
                        "init",
                        "-i",
                        str(pot_file),
                        "-d",
                        str(locale_dir),
                        "-l",
                        lang,
                    ],
                )

            if not success:
                console.print(
                    f"[error]Error updating/initializing {po_file}: {output}[/error]",
                )
                continue

            # Compile PO file to MO file
            console.print(f"[info]Compiling {po_file}...[/info]")
            success, output = run_command(
                [
                    "pybabel",
                    "compile",
                    "-d",
                    str(locale_dir),
                    "-l",
                    lang,
                    "--statistics",
                ],
            )

            if not success:
                console.print(f"[error]Error compiling {po_file}: {output}[/error]")
                continue

            console.print(
                f"[success]Successfully updated and compiled {lang} translation "
                f"for {module_name}[/success]",
            )


def create_default_config(config_path: Path) -> TranslationConfig:
    """Create a default translation_config.yml config file."""
    config = TranslationConfig(
        languages=["de", "fr", "es", "it"],
    )
    config_path.parent.mkdir(parents=True, exist_ok=True)
    try:
        with open(config_path, "w", encoding="utf-8") as f:
            yaml.dump(
                {
                    "languages": config.languages,
                },
                f,
                indent=2,  # Add indentation for readability
            )
        console.print(
            f"[success]Created default configuration at {config_path}[/success]",
        )
    except Exception as e:
        console.print(f"[error]Error creating config file: {e}[/error]")
        sys.exit(1)
    return config


def main() -> int:
    """Main function to parse arguments and run translation updates."""
    parser = argparse.ArgumentParser(description="Manage CheckConnect translations")
    parser.add_argument(
        "--qt-only",
        action="store_true",
        help="Only update Qt translations",
    )
    parser.add_argument(
        "--babel-only",
        action="store_true",
        help="Only update Babel translations",
    )
    parser.add_argument(
        "--languages",
        type=str,
        help="Comma-separated list of language codes (default: all)",
    )

    args = parser.parse_args()

    # Load configuration
    global config  # Declare config as global to modify it
    config = TranslationConfig()
    if not config.config_path.exists():
        config = create_default_config(config.config_path)
    else:
        config = TranslationConfig.from_yaml(config.config_path)

    if args.languages:
        config.languages = args.languages.split(",")
        console.print(
<<<<<<< HEAD
            f"[info]Using languages from command line: {', '.join(config.languages)}[/info]",
        )
    elif config.languages:
        console.print(
            f"[info]Using languages from config file: {', '.join(config.languages)}[/info]",
=======
            f"[info]Using languages from command line: "
            f"{', '.join(config.languages)}[/info]",
        )
    elif config.languages:
        console.print(
            f"[info]Using languages from config file: "
            f"{', '.join(config.languages)}[/info]",
>>>>>>> 8ab8223e
        )
    else:
        console.print("[info]No languages specified, using all available.[/info]")

    # Check dependencies
    try:
        run_command(["pyside6-lupdate", "--version"])
    except FileNotFoundError:
        console.print(
            "[error]Error: pyside6-lupdate not found. Install PySide6 with: "
            "pip install PySide6[/error]",
        )
        return 1

    try:
        run_command(["pybabel", "--version"])
    except FileNotFoundError:
        console.print(
<<<<<<< HEAD
            "[error]Error: pybabel not found. Install Babel with: pip install Babel[/error]",
=======
            "[error]Error: pybabel not found. Install Babel with: pip install "
            "Babel[/error]",
>>>>>>> 8ab8223e
        )
        return 1

    # Run requested operations
    if args.babel_only:
        update_babel_translations()
    elif args.qt_only:
        update_qt_translations()
    else:
        update_qt_translations()
        update_babel_translations()

    console.print(
<<<<<<< HEAD
        Panel(
            "[success]Translation update complete![/success]", border_style="success"
        ),
=======
        Panel("[success]Translation update complete![/success]", border_style="success"),
>>>>>>> 8ab8223e
    )
    return 0


if __name__ == "__main__":
    sys.exit(main())<|MERGE_RESOLUTION|>--- conflicted
+++ resolved
@@ -32,6 +32,15 @@
         "module": Style(color="magenta", bold=True),
     },
 )
+custom_theme = Theme(
+    {
+        "info": Style(color="cyan", bold=True),
+        "success": Style(color="green", bold=True),
+        "warning": Style(color="yellow", bold=True),
+        "error": Style(color="red", bold=True),
+        "module": Style(color="magenta", bold=True),
+    },
+)
 console = Console(theme=custom_theme)
 
 
@@ -64,12 +73,9 @@
 
     """
 
-<<<<<<< HEAD
-=======
     languages: Optional[list[str]] = None
     config_path: Path = PROJECT_ROOT / "scripts" / "translation_config.yml"
 
->>>>>>> 8ab8223e
     @classmethod
     def from_yaml(cls, path: Path) -> "TranslationConfig":
         """
@@ -89,31 +95,21 @@
                 config = yaml.safe_load(f)
         except FileNotFoundError:
             console.print(
-<<<<<<< HEAD
                 f"[warning]Config file not found: {path}, using default settings.[/warning]",
             )
             return cls()  # Return default config
-=======
-                "[warning]Config file not found: {path}, "
-                "using default settings.[/warning]",
-            )
-            return cls()
->>>>>>> 8ab8223e
         except yaml.YAMLError as e:
             console.print(f"[error]Error parsing config file: {path} - {e}[/error]")
             sys.exit(1)
 
         return cls(languages=config.get("languages", []))
 
-<<<<<<< HEAD
         return cls(
             languages=config.get(
                 "languages",
                 [],
             ),  # Default to empty list if 'languages' is not in file
         )
-=======
->>>>>>> 8ab8223e
 
 
 def ensure_dir_exists(directory: Path) -> None:
@@ -166,6 +162,9 @@
 
         # Create .ts file if it doesn't exist
         if not ts_file.exists():
+            console.print(
+                f"[warning]Creating new translation file: {ts_file}[/warning]",
+            )
             console.print(
                 f"[warning]Creating new translation file: {ts_file}[/warning]",
             )
@@ -210,17 +209,15 @@
             continue
 
         console.print(
-<<<<<<< HEAD
             f"[success]Successfully updated and compiled {lang} Qt translation[/success]",
-=======
-            f"[success]Successfully updated and compiled {lang} Qt "
-            "translation[/success]",
->>>>>>> 8ab8223e
         )
 
 
 def update_babel_translations() -> None:
     """Update and compile Python translations using Babel."""
+    console.print(
+        Panel("[info]Updating Python Translations[/info]", border_style="info"),
+    )
     console.print(
         Panel("[info]Updating Python Translations[/info]", border_style="info"),
     )
@@ -237,6 +234,9 @@
         module_name = module_dir.name
         pot_file = locale_dir / f"{module_name}.pot"
 
+        console.print(
+            f"[module]Extracting messages from {module_name} module...[/module]",
+        )
         console.print(
             f"[module]Extracting messages from {module_name} module...[/module]",
         )
@@ -305,6 +305,9 @@
                 console.print(
                     f"[error]Error updating/initializing {po_file}: {output}[/error]",
                 )
+                console.print(
+                    f"[error]Error updating/initializing {po_file}: {output}[/error]",
+                )
                 continue
 
             # Compile PO file to MO file
@@ -349,10 +352,14 @@
         console.print(
             f"[success]Created default configuration at {config_path}[/success]",
         )
+        console.print(
+            f"[success]Created default configuration at {config_path}[/success]",
+        )
     except Exception as e:
         console.print(f"[error]Error creating config file: {e}[/error]")
         sys.exit(1)
     return config
+
 
 
 def main() -> int:
@@ -362,8 +369,14 @@
         "--qt-only",
         action="store_true",
         help="Only update Qt translations",
+        "--qt-only",
+        action="store_true",
+        help="Only update Qt translations",
     )
     parser.add_argument(
+        "--babel-only",
+        action="store_true",
+        help="Only update Babel translations",
         "--babel-only",
         action="store_true",
         help="Only update Babel translations",
@@ -387,21 +400,11 @@
     if args.languages:
         config.languages = args.languages.split(",")
         console.print(
-<<<<<<< HEAD
             f"[info]Using languages from command line: {', '.join(config.languages)}[/info]",
         )
     elif config.languages:
         console.print(
             f"[info]Using languages from config file: {', '.join(config.languages)}[/info]",
-=======
-            f"[info]Using languages from command line: "
-            f"{', '.join(config.languages)}[/info]",
-        )
-    elif config.languages:
-        console.print(
-            f"[info]Using languages from config file: "
-            f"{', '.join(config.languages)}[/info]",
->>>>>>> 8ab8223e
         )
     else:
         console.print("[info]No languages specified, using all available.[/info]")
@@ -420,12 +423,7 @@
         run_command(["pybabel", "--version"])
     except FileNotFoundError:
         console.print(
-<<<<<<< HEAD
             "[error]Error: pybabel not found. Install Babel with: pip install Babel[/error]",
-=======
-            "[error]Error: pybabel not found. Install Babel with: pip install "
-            "Babel[/error]",
->>>>>>> 8ab8223e
         )
         return 1
 
@@ -439,13 +437,9 @@
         update_babel_translations()
 
     console.print(
-<<<<<<< HEAD
         Panel(
             "[success]Translation update complete![/success]", border_style="success"
         ),
-=======
-        Panel("[success]Translation update complete![/success]", border_style="success"),
->>>>>>> 8ab8223e
     )
     return 0
 
